import os
import threading
import time
import random
import logging
from datetime import datetime
from tqdm import tqdm
from dune_weaver_flask.modules.serial import serial_manager
from dune_weaver_flask.modules.core.state import state
from math import pi

# Configure logging
logger = logging.getLogger(__name__)

# Global state
THETA_RHO_DIR = './patterns'
CLEAR_PATTERNS = {
    "clear_from_in":  "./patterns/clear_from_in.thr",
    "clear_from_out": "./patterns/clear_from_out.thr",
    "clear_sideway":  "./patterns/clear_sideway.thr"
}
os.makedirs(THETA_RHO_DIR, exist_ok=True)

def list_theta_rho_files():
    files = []
    for root, _, filenames in os.walk(THETA_RHO_DIR):
        for file in filenames:
            relative_path = os.path.relpath(os.path.join(root, file), THETA_RHO_DIR)
            files.append(relative_path)
    logger.debug(f"Found {len(files)} theta-rho files")
    return files

def parse_theta_rho_file(file_path):
    """Parse a theta-rho file and return a list of (theta, rho) pairs."""
    coordinates = []
    try:
        logger.debug(f"Parsing theta-rho file: {file_path}")
        with open(file_path, 'r') as file:
            for line in file:
                line = line.strip()
                if not line or line.startswith("#"):
                    continue
                try:
                    theta, rho = map(float, line.split())
                    coordinates.append((theta, rho))
                except ValueError:
                    logger.warning(f"Skipping invalid line: {line}")
                    continue
    except Exception as e:
        logger.error(f"Error reading file: {e}")
        return coordinates

    # Normalization Step
    if coordinates:
        first_theta = coordinates[0][0]
        normalized = [(theta - first_theta, rho) for theta, rho in coordinates]
        coordinates = normalized
        logger.debug(f"Parsed {len(coordinates)} coordinates from {file_path}")

    return coordinates

def get_clear_pattern_file(clear_pattern_mode, path=None):
    """Return a .thr file path based on pattern_name."""
    if not clear_pattern_mode or clear_pattern_mode == 'none':
        return
    logger.info("Clear pattern mode: " + clear_pattern_mode)
    if clear_pattern_mode == "random":
        return random.choice(list(CLEAR_PATTERNS.values()))

    if clear_pattern_mode == 'adaptive':
        _, first_rho = parse_theta_rho_file(path)[0]
        if first_rho < 0.5:
            return CLEAR_PATTERNS['clear_from_out']
        else:
            return random.choice([CLEAR_PATTERNS['clear_from_in'], CLEAR_PATTERNS['clear_sideway']])
    else:
        return CLEAR_PATTERNS[clear_pattern_mode]

def schedule_checker(schedule_hours):
    """Pauses/resumes execution based on a given time range."""
    if not schedule_hours:
        return

    start_time, end_time = schedule_hours
    now = datetime.now().time()

    if start_time <= now < end_time:
        if state.pause_requested:
            logger.info("Starting execution: Within schedule")
            serial_manager.update_machine_position()
        state.pause_requested = False
        with state.pause_condition:
            state.pause_condition.notify_all()
    else:
        if not state.pause_requested:
            logger.info("Pausing execution: Outside schedule")
        state.pause_requested = True
        serial_manager.update_machine_position()
        threading.Thread(target=wait_for_start_time, args=(schedule_hours,), daemon=True).start()

def wait_for_start_time(schedule_hours):
    """Keep checking every 30 seconds if the time is within the schedule to resume execution."""
    start_time, end_time = schedule_hours

    while state.pause_requested:
        now = datetime.now().time()
        if start_time <= now < end_time:
            logger.info("Resuming execution: Within schedule")
            state.pause_requested = False
            with state.pause_condition:
                state.pause_condition.notify_all()
            break
        else:
            time.sleep(30)
            
            
def move_polar(theta, rho):
    """
    This functions take in a pair of theta rho coordinate, compute the distance to travel based on current theta, rho,
    and translate the motion to gcode jog command and sent to grbl. 
    
    Since having similar steps_per_mm will make x and y axis moves at around the same speed, we have to scale the 
    x_steps_per_mm and y_steps_per_mm so that they are roughly the same. Here's the range of motion:
    
    X axis (angular): 50mm = 1 revolution
    Y axis (radial): 0 => 20mm = theta 0 (center) => 1 (perimeter)
    
    Args:
        theta (_type_): _description_
        rho (_type_): _description_
    """
    # Adding soft limit to reduce hardware sound
    soft_limit_inner = 0.01
    if rho < soft_limit_inner:
        rho = soft_limit_inner
    
    soft_limit_outter = 0.015
    if rho > (1-soft_limit_outter):
        rho = (1-soft_limit_outter)
    
    x_scaling_factor = 2
    y_scaling_factor = 5
    
    delta_theta = theta - state.current_theta
    delta_rho = rho - state.current_rho
    x_increment = delta_theta * 100 / (2 * pi * x_scaling_factor) # Scale down x from 100mm to 50mm per revolution
    y_increment = delta_rho * 100 / y_scaling_factor # Scale down y from 100mm to 20mm from center to perimeter
    
    x_total_steps = state.x_steps_per_mm * (100/x_scaling_factor)
    y_total_steps = state.y_steps_per_mm * (100/y_scaling_factor)
        
    x_increment / 50 * (x_total_steps)
    offset = x_increment * (x_total_steps * x_scaling_factor / (state.gear_ratio * y_total_steps * y_scaling_factor))
    y_increment += offset
    
    new_x_abs = state.machine_x + x_increment
    new_y_abs = state.machine_y + y_increment
    
    # dynamic_speed = compute_dynamic_speed(rho, max_speed=state.speed)
    
    serial_manager.send_grbl_coordinates(round(new_x_abs, 3), round(new_y_abs,3), state.speed)
    state.current_theta = theta
    state.current_rho = rho
    state.machine_x = new_x_abs
    state.machine_y = new_y_abs
    
def pause_execution():
    logger.info("Pausing pattern execution")
    with state.pause_condition:
        state.pause_requested = True
    return True

def resume_execution():
    logger.info("Resuming pattern execution")
    with state.pause_condition:
        state.pause_requested = False
        state.pause_condition.notify_all()
    return True
    
def reset_theta():
    logger.info('Resetting Theta')
    state.current_theta = 0
    serial_manager.update_machine_position()

def set_speed(new_speed):
    state.speed = new_speed
    logger.info(f'Set new state.speed {new_speed}')

def run_theta_rho_file(file_path, schedule_hours=None):
    """Run a theta-rho file by sending data in optimized batches with tqdm ETA tracking."""
    if not file_path:
        return
    coordinates = parse_theta_rho_file(file_path)
    total_coordinates = len(coordinates)

    if total_coordinates < 2:
        logger.warning("Not enough coordinates for interpolation")
        state.current_playing_file = None
        state.execution_progress = None
        return

    state.execution_progress = (0, total_coordinates, None)
    
    # stop actions without resetting the playlist
    stop_actions(clear_playlist=False)

    with serial_manager.serial_lock:
        state.current_playing_file = file_path
        state.execution_progress = (0, 0, None)
        state.stop_requested = False
        logger.info(f"Starting pattern execution: {file_path}")
        logger.info(f"t: {state.current_theta}, r: {state.current_rho}")
        reset_theta()
        with tqdm(total=total_coordinates, unit="coords", desc=f"Executing Pattern {file_path}", dynamic_ncols=True, disable=None) as pbar:
            for i, coordinate in enumerate(coordinates):
                theta, rho = coordinate
                if state.stop_requested:
                    logger.info("Execution stopped by user after completing the current batch")
                    break

                with state.pause_condition:
                    while state.pause_requested:
                        logger.info("Execution paused...")
                        state.pause_condition.wait()

                schedule_checker(schedule_hours)
                move_polar(theta, rho)
                
                if i != 0:
                    pbar.update(1)
                    estimated_remaining_time = (total_coordinates - i) / pbar.format_dict['rate'] if pbar.format_dict['rate'] and total_coordinates else 0
                    elapsed_time = pbar.format_dict['elapsed']
                    state.execution_progress = (i, total_coordinates, estimated_remaining_time, elapsed_time)

        serial_manager.check_idle()

    state.current_playing_file = None
    state.execution_progress = None
    logger.info("Pattern execution completed")

def run_theta_rho_files(file_paths, pause_time=0, clear_pattern=None, run_mode="single", shuffle=False, schedule_hours=None):
    """Run multiple .thr files in sequence with options."""
    state.stop_requested = False
    
    # Set initial playlist state
    state.playlist_mode = run_mode
    state.current_playlist_index = 0
    
    if shuffle:
        random.shuffle(file_paths)
        logger.info("Playlist shuffled")

    while True:
        for idx, path in enumerate(file_paths):
            logger.info(f"Upcoming pattern: {path}")
<<<<<<< HEAD
            current_playing_index = idx
=======
            state.current_playlist_index = idx
>>>>>>> 274ce6c7
            schedule_checker(schedule_hours)
            if state.stop_requested:
                logger.info("Execution stopped before starting next pattern")
                state.current_playlist = None
                state.current_playlist_index = None
                state.playlist_mode = None
                return

            if clear_pattern:
                if state.stop_requested:
                    logger.info("Execution stopped before running the next clear pattern")
                    state.current_playlist = None
                    state.current_playlist_index = None
                    state.playlist_mode = None
                    return

                clear_file_path = get_clear_pattern_file(clear_pattern, path)
                logger.info(f"Running clear pattern: {clear_file_path}")
                run_theta_rho_file(clear_file_path, schedule_hours)

            if not state.stop_requested:
                
                logger.info(f"Running pattern {idx + 1} of {len(file_paths)}: {path}")
                run_theta_rho_file(path, schedule_hours)

            if idx < len(file_paths) - 1:
                if state.stop_requested:
                    logger.info("Execution stopped before running the next clear pattern")
                    return
                if pause_time > 0:
                    logger.info(f"Pausing for {pause_time} seconds")
                    time.sleep(pause_time)

        if run_mode == "indefinite":
            logger.info("Playlist completed. Restarting as per 'indefinite' run mode")
            if pause_time > 0:
                logger.debug(f"Pausing for {pause_time} seconds before restarting")
                time.sleep(pause_time)
            if shuffle:
                random.shuffle(file_paths)
                logger.info("Playlist reshuffled for the next loop")
            continue
        else:
            logger.info("Playlist completed")
            state.current_playlist = None
            state.current_playlist_index = None
            state.playlist_mode = None
            break
    logger.info("All requested patterns completed (or stopped)")

def stop_actions(clear_playlist = True):
    """Stop all current actions."""
    with state.pause_condition:
        state.pause_requested = False
        state.stop_requested = True
        state.current_playing_file = None
        state.execution_progress = None
        state.is_clearing = False
        if clear_playlist:
            # Clear playlist state
            state.current_playlist = None
            state.current_playlist_index = None
            state.playlist_mode = None
        state.pause_condition.notify_all()
        serial_manager.update_machine_position()

def get_status():
    """Get the current execution status."""
    # Update state.is_clearing based on current file
    if state.current_playing_file in CLEAR_PATTERNS.values():
        state.is_clearing = True
    else:
        state.is_clearing = False

    return {
        "ser_port": serial_manager.get_port(),
        "stop_requested": state.stop_requested,
        "pause_requested": state.pause_requested,
        "current_playing_file": state.current_playing_file,
        "execution_progress": state.execution_progress,
        "current_playing_index": state.current_playlist_index,
        "current_playlist": state.current_playlist,
        "is_clearing": state.is_clearing
    }<|MERGE_RESOLUTION|>--- conflicted
+++ resolved
@@ -253,11 +253,7 @@
     while True:
         for idx, path in enumerate(file_paths):
             logger.info(f"Upcoming pattern: {path}")
-<<<<<<< HEAD
-            current_playing_index = idx
-=======
             state.current_playlist_index = idx
->>>>>>> 274ce6c7
             schedule_checker(schedule_hours)
             if state.stop_requested:
                 logger.info("Execution stopped before starting next pattern")
