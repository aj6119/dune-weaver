--- conflicted
+++ resolved
@@ -69,7 +69,6 @@
 
 ---
 
-<<<<<<< HEAD
 Each pattern file consists of lines with theta and rho values (in degrees and normalized units, respectively), separated by a space. Comments start with #.
 
 Example:
@@ -105,13 +104,3 @@
 ```
 
 **Happy sand drawing with Dune Weaver! 🌟**
-=======
-## Software Architecture
-The project is built on a combination of C++, Python, and JavaScript:
-1. **Motor Control (C++)**:
-   - Runs on the ESP32 or Arduino Uno and handles precise motor movements.
-2. **Backend Communication (Python)**:
-   - Runs on a computer or Raspberry Pi, sending pattern data to the ESP32 or Arduino Uno.
-3. **Web Interface (JavaScript/HTML/CSS)**:
-   - Provides an intuitive frontend for users to control the sand table remotely.
->>>>>>> 413e84a1
